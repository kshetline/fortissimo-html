{
  "name": "fortissimo-html",
  "version": "1.0.0",
  "description": "Fortissimo HTML - Flexible, Forgiving, Formatting HTML Parser",
  "main": "dist/src/index.js",
  "scripts": {
    "watch": "tsc -w",
    "test": "nyc mocha --require ts-node/register src/**/*.spec.ts && echo \"Restore HTML reporting!\"",
    "test-dev": "mocha --require ts-node/register -w --watch-extensions ts src/**/*.spec.ts",
    "test-debug": "nyc mocha --timeout 1800000 --require ts-node/register src/**/*.spec.ts",
    "speed": "ts-node-dev test/speed-test.ts",
<<<<<<< HEAD
    "lint": "eslint \"**/*.ts\""
=======
    "lint": "tslint --project ."
>>>>>>> 857e6108
  },
  "nyc": {
    "extension": [
      ".ts"
    ],
    "include": [
      "src/**/*.ts"
    ],
    "exclude": [
      "**/*.d.ts",
      "**/*.spec.ts",
      "src/cli.ts",
      "src/index.ts",
      "src/platform-specifics.ts"
    ],
    "reporter": [
      "text-summary"
    ],
    "require": [
      "ts-node/register"
    ],
    "source-map": true,
    "produce-source-map": true,
    "instrument": true,
    "check-coverage": false,
    "cache": true,
    "all": true
  },
  "keywords": [
    "html",
    "parse",
    "format",
    "reformat",
    "syntax",
    "highlighting",
    "fortissimo"
  ],
  "author": "Kerry Shetline <kerry@shetline.com>",
  "license": "MIT",
  "repository": {
    "type": "git",
    "url": "https://github.com/kshetline/fortissimo-html.git"
  },
  "engines": {
    "node": ">=6.5.0"
  },
  "bin": "./dist/src/cli.js",
  "dependencies": {
    "commander": "^3.0.2",
    "fast-glob": "^3.1.1",
<<<<<<< HEAD
    "iconv-lite": "^0.5.0",
    "uninstall": "0.0.0"
=======
    "iconv-lite": "^0.5.1",
    "tslint": "^5.20.1"
>>>>>>> 857e6108
  },
  "devDependencies": {
    "@types/chai": "^4.2.7",
    "@types/fast-html-parser": "^1.0.0",
    "@types/glob": "^7.1.1",
    "@types/mocha": "^5.2.7",
    "@typescript-eslint/eslint-plugin": "^2.17.0",
    "@typescript-eslint/eslint-plugin-tslint": "^2.17.0",
    "@typescript-eslint/parser": "^2.17.0",
    "chai": "^4.2.0",
    "eslint": "^6.8.0",
    "eslint-config-standard": "^14.1.0",
    "eslint-plugin-chai-friendly": "^0.5.0",
    "eslint-plugin-import": "^2.20.0",
    "eslint-plugin-node": "^11.0.0",
    "eslint-plugin-promise": "^4.2.1",
    "eslint-plugin-standard": "^4.0.1",
    "fast-html-parser": "^1.0.1",
    "htmlparser-benchmark": "^1.1.3",
    "http-server": "^0.11.1",
    "mocha": "^6.2.2",
    "nyc": "^14.1.1",
    "source-map-support": "^0.5.16",
    "ts-node-dev": "^1.0.0-pre.44",
<<<<<<< HEAD
    "tslint": "^6.0.0",
=======
    "tslint-eslint-rules": "^5.4.0",
>>>>>>> 857e6108
    "tslint-no-unused-expression-chai": "^0.1.4",
    "typescript": "^3.7.5"
  }
}<|MERGE_RESOLUTION|>--- conflicted
+++ resolved
@@ -9,11 +9,7 @@
     "test-dev": "mocha --require ts-node/register -w --watch-extensions ts src/**/*.spec.ts",
     "test-debug": "nyc mocha --timeout 1800000 --require ts-node/register src/**/*.spec.ts",
     "speed": "ts-node-dev test/speed-test.ts",
-<<<<<<< HEAD
-    "lint": "eslint \"**/*.ts\""
-=======
     "lint": "tslint --project ."
->>>>>>> 857e6108
   },
   "nyc": {
     "extension": [
@@ -64,30 +60,15 @@
   "dependencies": {
     "commander": "^3.0.2",
     "fast-glob": "^3.1.1",
-<<<<<<< HEAD
-    "iconv-lite": "^0.5.0",
-    "uninstall": "0.0.0"
-=======
     "iconv-lite": "^0.5.1",
     "tslint": "^5.20.1"
->>>>>>> 857e6108
   },
   "devDependencies": {
     "@types/chai": "^4.2.7",
     "@types/fast-html-parser": "^1.0.0",
     "@types/glob": "^7.1.1",
     "@types/mocha": "^5.2.7",
-    "@typescript-eslint/eslint-plugin": "^2.17.0",
-    "@typescript-eslint/eslint-plugin-tslint": "^2.17.0",
-    "@typescript-eslint/parser": "^2.17.0",
     "chai": "^4.2.0",
-    "eslint": "^6.8.0",
-    "eslint-config-standard": "^14.1.0",
-    "eslint-plugin-chai-friendly": "^0.5.0",
-    "eslint-plugin-import": "^2.20.0",
-    "eslint-plugin-node": "^11.0.0",
-    "eslint-plugin-promise": "^4.2.1",
-    "eslint-plugin-standard": "^4.0.1",
     "fast-html-parser": "^1.0.1",
     "htmlparser-benchmark": "^1.1.3",
     "http-server": "^0.11.1",
@@ -95,11 +76,7 @@
     "nyc": "^14.1.1",
     "source-map-support": "^0.5.16",
     "ts-node-dev": "^1.0.0-pre.44",
-<<<<<<< HEAD
-    "tslint": "^6.0.0",
-=======
     "tslint-eslint-rules": "^5.4.0",
->>>>>>> 857e6108
     "tslint-no-unused-expression-chai": "^0.1.4",
     "typescript": "^3.7.5"
   }
