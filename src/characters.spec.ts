--- conflicted
+++ resolved
@@ -27,18 +27,13 @@
     expect(encoded).contains('&lt;=&gt;');
     expect(unescapeEntities(encoded)).equals(testStr);
 
-    encoded = escapeToEntities(testStr, {
-      reencode: ReencodeOptions.NAMED_ENTITIES,
-      entityStyle: EntityStyle.SHORTEST,
-      target: TargetEncoding.EIGHT_BIT
-    });
+    encoded = escapeToEntities(testStr, { reencode: ReencodeOptions.NAMED_ENTITIES, entityStyle: EntityStyle.SHORTEST,
+      target: TargetEncoding.EIGHT_BIT });
     expect(encoded).contains('&#271;');
     expect(testStr).equals(unescapeEntities(encoded));
 
-    encoded = escapeToEntities(testStr, {
-      reencode: ReencodeOptions.NAMED_ENTITIES,
-      entityStyle: EntityStyle.NAMED_OR_DECIMAL
-    });
+    encoded = escapeToEntities(testStr, { reencode: ReencodeOptions.NAMED_ENTITIES,
+      entityStyle: EntityStyle.NAMED_OR_DECIMAL });
     expect(encoded).contains('&copy;');
     expect(testStr).equals(unescapeEntities(encoded));
   });
@@ -50,15 +45,8 @@
     expect(encoded).contains('&nbsp;');
     expect(unescapeEntities(encoded)).equals(testStr);
 
-<<<<<<< HEAD
-    encoded = escapeToEntities(testStr, {
-      target: TargetEncoding.SEVEN_BIT,
-      entityStyle: EntityStyle.DECIMAL
-    });
-=======
     encoded = escapeToEntities(testStr, { target: TargetEncoding.SEVEN_BIT,
       entityStyle: EntityStyle.DECIMAL });
->>>>>>> 857e6108
     expect(encoded).contains('&#160;');
     expect(unescapeEntities(encoded)).equals(testStr);
 
