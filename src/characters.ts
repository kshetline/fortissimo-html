--- conflicted
+++ resolved
@@ -82,7 +82,7 @@
 
 export function replaceIsolatedSurrogates(s: string): string {
   return s && s.replace(/[\uD800-\uDBFF](?![\uDC00-\uDFFF])|[^\uD800-\uDBFF][\uDC00-\uDFFF]/g,
-    ch => ch.length === 1 ? '\x02' : ch.charAt(0) + '\x03');
+      ch => ch.length === 1 ? '\x02' : ch.charAt(0) + '\x03');
 }
 
 // This combines two tests, whether a character is a valid first character of a standard HTML element
@@ -99,7 +99,7 @@
 // PCEN: Potential Custom Element Name
 export function isPCENChar(ch: string, loose = false) {
   if (loose)
-    return /[^ \n\r\t\f/>]/.test(ch);
+    return /[^ \n\r\t\f\/>]/.test(ch);
   else if (ch <= 'z')
     return /[-._0-9a-z]/i.test(ch);
   else if (ch.length === 1)
@@ -107,7 +107,7 @@
 
   const cp = ch.codePointAt(0);
 
-  return (0x10000 <= cp && cp <= 0xEFFFF);
+  return 0x10000 <= cp && cp <= 0xEFFFF;
 }
 
 export function isAllPCENChar(s: string, loose = false): boolean {
@@ -126,11 +126,7 @@
 
 export function isAttributeNameChar(ch: string, loose = false): boolean {
   if (loose)
-<<<<<<< HEAD
-    return /[^ \n\r\t\f>=/]/.test(ch);
-=======
     return /[^ \n\r\t\f>/=]/.test(ch);
->>>>>>> 857e6108
   else
     return ch > ' ' && !/["`>/=]/.test(ch) && (ch < '0x7F' || ch >= '0xA0');
 }
@@ -163,7 +159,7 @@
     const nextCh = s.charAt(i + 1) || '';
     const entityNeeded = (
       cp < 32 && !isWhitespace(ch) ||
-      (0x7F <= cp && cp <= 0x9F) ||
+      0x7F <= cp && cp <= 0x9F ||
       cp > highest ||
       options.reencode >= RO.MINIMAL && /[<>&]/.test(ch) ||
       options.reencode === RO.LOOSE_MINIMAL && (ch === '<' && (!nextCh || isMarkupStart(nextCh)) ||
@@ -324,7 +320,6 @@
 
 export function columnWidth(s: string): number {
   return s ? s.length -
-    // eslint-disable-next-line no-misleading-character-class
     (s.match(/[\u0300-\u036F\u1AB0-\u1AFF\u1DC0-\u1DFF\u20D0-\u20FF\uFE20-\uFE2F]|[\uD800-\uDBFF][\uDC00-\uDFFF]/g)
       || []).length : 0;
 }
