--- conflicted
+++ resolved
@@ -1,5 +1,3 @@
-/* eslint-disable standard/no-callback-literal */
-/* eslint-disable no-case-declarations */
 import { processMillis } from './platform-specifics';
 import { VOID_ELEMENTS } from './elements';
 import { isAttributeNameChar, isEol, isMarkupStart, isPCENChar, isWhitespace } from './characters';
@@ -52,22 +50,14 @@
 
 const RE_WHITESPACE = /^([ \f]+)/;
 const RE_TEXT = /^([^<\t\n\r\uD800-\uDFFF]+)/;
-<<<<<<< HEAD
-const RE_ATTRIB_NAME = /^([^=>/\s\uD800-\uDFFF]+)/;
-=======
 const RE_ATTRIB_NAME = /^([^=/>\s\uD800-\uDFFF]+)/;
->>>>>>> 857e6108
 const RE_COMMENT = /^([^->\t\n\r\uD800-\uDFFF]+)/;
 const RE_DECLARATION = /^([^>\t\n\r\uD800-\uDFFF]+)/;
 
 const RE_ATTRIB_VALUE: Record<string, RegExp> = {
   '"': /^([^"\t\n\r\uD800-\uDFFF]+)/,
   "'": /^([^'\t\n\r\uD800-\uDFFF]+)/,
-<<<<<<< HEAD
-  '': /^([^=>/\s\uD800-\uDFFF]+)/,
-=======
   '': /^([^=/>\s\uD800-\uDFFF]+)/,
->>>>>>> 857e6108
 };
 
 const RE_WHITESPACE_FAST = /^([ \t\n\f\r]+)/;
@@ -166,7 +156,8 @@
   }
 
   on(event: 'attribute', callback: AttributeCallback): HtmlParser;
-  on(event: 'cdata' | 'comment' | 'declaration' | 'generic' | 'processing' | 'start-tag-start', callback: BasicCallback): HtmlParser;
+  on(event: 'cdata' | 'comment' | 'declaration' | 'generic' | 'processing' | 'start-tag-start',
+     callback: BasicCallback): HtmlParser;
   on(event: 'completion', callback: CompletionCallback): HtmlParser;
   on(event: 'doctype', callback: DocTypeCallback): HtmlParser;
   on(event: 'encoding', callback: EncodingCallback): HtmlParser;
@@ -346,18 +337,18 @@
         ch = this.gatherWhitespace(ch);
       }
 
-      if (!ch && this.state < State.AT_COMMENT_START)
-        break;
-
-      switch (this.state) {
+     if (!ch && this.state < State.AT_COMMENT_START)
+       break;
+
+     switch (this.state) {
         case State.OUTSIDE_MARKUP:
           this.putBack(ch);
           this.handleText(this.collectedSpace + this.gatherText());
-          break;
+        break;
 
         case State.AT_MARKUP_START:
           this.handleMarkupStart(ch);
-          break;
+        break;
 
         case State.AT_START_TAG_START:
           if (this.fast)
@@ -366,7 +357,7 @@
             this.gatherTagName(ch);
             this.handleStartTagStart();
           }
-          break;
+        break;
 
         case State.AT_END_TAG_START:
           if (ch === '>') {
@@ -379,17 +370,17 @@
           }
 
           this.state = State.IN_END_TAG;
-          break;
+        break;
 
         case State.IN_END_TAG:
-          const invalidEnding = this.handleEndTag(ch);
-
-          if (invalidEnding) {
-            this.gatherInvalidEndTagEnding();
-            this.pop(this.currentTagLc, `</${this.currentTag}${this.pendingSource}`);
-            this.doEndTagCallback(this.currentTag, this.pendingSource);
-          }
-          break;
+         const invalidEnding = this.handleEndTag(ch);
+
+         if (invalidEnding) {
+           this.gatherInvalidEndTagEnding();
+           this.pop(this.currentTagLc, `</${this.currentTag}${this.pendingSource}`);
+           this.doEndTagCallback(this.currentTag, this.pendingSource);
+         }
+        break;
 
         case State.AT_ATTRIBUTE_START:
           let end = '>';
@@ -408,11 +399,11 @@
 
           if (getAttribName)
             this.gatherAttributeName(ch);
-          break;
+        break;
 
         case State.AT_ATTRIBUTE_ASSIGNMENT:
           this.handleAttributeAssignment(ch);
-          break;
+        break;
 
         case State.AT_ATTRIBUTE_VALUE:
           const quote = this.handleAttributeValueStepOne(ch);
@@ -426,7 +417,7 @@
           }
 
           this.state = State.AT_ATTRIBUTE_START;
-          break;
+        break;
 
         case State.AT_DECLARATION_START:
           if (this.handleDeclarationStartStepOne(ch)) {
@@ -435,17 +426,17 @@
 
             this.handleDeclarationStartStepTwo(content, terminated, isCData);
           }
-          break;
+        break;
 
         case State.AT_PROCESSING_START:
           [content, terminated] = this.gatherDeclarationOrProcessing(this.collectedSpace + ch);
           this.handleProcessingStart(content, terminated);
-          break;
+        break;
 
         case State.AT_COMMENT_START:
           [content, terminated] = this.gatherComment(this.collectedSpace + ch);
           this.handleCommentStart(content, terminated);
-          break;
+        break;
 
         case State.IN_STYLE_ELEMENT:
         case State.IN_SCRIPT_ELEMENT:
@@ -459,7 +450,7 @@
 
           [content, endTag, terminated] = this.gatherUntilEndTag(tag, ch);
           this.handleTextBlockElements(tag, content, endTag, terminated);
-          break;
+        break;
       }
 
       if (this.yieldTime && processMillis() >= loopStartTime + this.yieldTime)
@@ -534,13 +525,13 @@
     switch (ch) {
       case '/':
         this.state = State.AT_END_TAG_START;
-        break;
+      break;
 
       case '!':
       case '?':
         this.state = (ch === '!' ? State.AT_DECLARATION_START : State.AT_PROCESSING_START);
         this.collectedSpace = '';
-        break;
+      break;
 
       default:
         this.state = State.AT_START_TAG_START;
@@ -741,7 +732,7 @@
         this.charset = this.pendingCharset;
       }
       else if (attribLc === 'content') {
-        const charset = (/\bcharset[ \n\r\t\f]*=[ \n\r\t\f]*([\w-]+)\b/i.exec(value) || [])[1];
+        const charset = (/\bcharset[ \n\r\t\f]*=[ \n\r\t\f]*([\w\-]+)\b/i.exec(value) || [])[1];
 
         if (this.contentType)
           this.charset = charset;
@@ -780,6 +771,7 @@
 
     return true;
   }
+
 
   private handleDeclarationStartStepTwo(content: string, terminated: boolean, isCData: boolean): void {
     if (isCData) {
@@ -1093,7 +1085,6 @@
     let afterSlash = false;
 
     while ((ch = this.getChar(this.reAttribValue[quote])) &&
-    // eslint-disable-next-line no-unmodified-loop-condition
            ch !== quote && (quote || (!isWhitespace(ch) && ch !== '>'))) {
       value += ch;
       afterSlash = ch === '/';
@@ -1153,7 +1144,7 @@
         return [cdataDetected ? content.substring(7, content.length - 2) : content, true, cdataDetected];
 
       content += ch;
-    }
+   }
 
     return [cdataDetected ? content.substr(7) : content, false, cdataDetected];
   }
